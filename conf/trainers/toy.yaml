--- conflicted
+++ resolved
@@ -13,11 +13,7 @@
     evaluation_strategy: steps
 
     # Set these based on GPU RAM available...
-<<<<<<< HEAD
-    per_device_train_batch_size: 4
-=======
     per_device_train_batch_size: 2
->>>>>>> 419a83ea
     per_device_eval_batch_size: 8
 
     # We set this dynamically based on DDP Computation [steps = effective_batch / (per_gpu_batch * gpus * nodes)]
@@ -40,7 +36,7 @@
     max_steps: 50
 
     # LR Scheduling Parameters -- TODO 13 :: Check these and then double check them!
-    lr_scheduler_type: cosine
+    lr_scheduler_type: linear
     warmup_steps: 10
 
     # Logging Parameters -- Logging Directory (Tensorboard - is this necessary?) should be Overwritten at Runtime!
@@ -57,12 +53,8 @@
     seed: null
 
     ### Optimization -- Precision, DeepSpeed, and FairScale Parameters -- all off for `simple` config
-<<<<<<< HEAD
-    fp16: True
-    sharded_ddp: False
-=======
     fp16: false
->>>>>>> 419a83ea
+    sharded_ddp: false
 
     # Should be overwritten from the Top-Level Config or CLI!
     local_rank: null