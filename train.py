--- conflicted
+++ resolved
@@ -95,11 +95,6 @@
         quinfig.model.id,
         paths,
         model_configs=model_configs,
-<<<<<<< HEAD
-        gradient_checkpointing=quinfig.model.gradient_checkpointing,
-=======
-        use_pretrained_tokenizer=quinfig.model.pretrained_tokenizer,
->>>>>>> 5811bb27
         reorder_and_upcast_attn=quinfig.model.reorder_and_upcast_attn,
         scale_attn_by_inverse_layer_idx=quinfig.model.scale_attn_by_inverse_layer_idx,
         initial_weights=quinfig.model.initial_weights,
