"""
train.py

Run large-scale language model training across various datasets and model types, leveraging Hydra and
`torch.distributed.launch` to support multiple models, datasets, and training configurations. Includes code for
loading, preprocessing, and building `torch.Datasets` from given dataset identifier (via huggingface.Datasets),
initializing models of varying architectures, and training.

Supported Models:
    - GPT-2

Supported Datasets:
    - WikiText-103
    - OpenWebText [WIP]

Provides additional scripting for logging, interfacing with Weights & Biases, and serializing/saving model checkpoints.

Reference:
    - https://github.com/huggingface/transformers/blob/master/examples/language-modeling/run_clm.py

=>> A Project Mercury Endeavor
"""
import math
import random
from datetime import datetime

import numpy as np
import torch
from experiment_impact_tracker.compute_tracker import ImpactTracker
from quinine import QuinineArgumentParser
from transformers import (
    AutoConfig,
    AutoModelForCausalLM,
    AutoTokenizer,
    Trainer,
    TrainingArguments,
    default_data_collator,
)
from transformers.trainer_utils import get_last_checkpoint

from conf.train_schema import get_schema
from src.corpora import get_auto_dataset
from src.overwatch import get_overwatch
from src.util import REGISTRY, create_paths, set_permissions
from src.util.callbacks import CustomWandbCallback, compute_metrics


def train() -> None:
    # Parse Quinfig (via Quinine Argparse Binding)
    print("[*] Mercury :: Launching =>>> \N{rocket} \N{see-no-evil monkey} \N{rocket}")
    quinfig = QuinineArgumentParser(schema=get_schema()).parse_quinfig()
    print('\t=>> "This wind, it is not an ending..." (Robert Jordan - A Memory of Light)\n')

    # Create Unique Run Name (for Logging, Checkpointing, and W&B) :: Initialize all Directories
    run_id = quinfig.run_id
    if run_id is None:
        run_id = (
            f"{quinfig.model.id}-d={quinfig.dataset.id}-n={quinfig.infra.nodes}-g={quinfig.infra.gpus}+"
            f"{datetime.now().strftime('%Y-%m-%d-%H:%M:%S')}"
        )

    paths = create_paths(
        run_id, quinfig.model.id, quinfig.artifacts.run_dir, quinfig.artifacts.cache_dir, quinfig.artifacts.energy_dir
    )

    # Overwatch :: Setup & Configure Console/File Logger --> Handle Process 0 vs. other Process Logging!
    overwatch = get_overwatch(paths["runs"] / f"{run_id}.log", quinfig.log_level, rank=quinfig.infra.rank)
    overwatch.info(f"Starting Run: {run_id}...")

    # Set Randomness
    overwatch.info(f"Setting Random Seed to {quinfig.seed}!")
    random.seed(quinfig.seed)
    np.random.seed(quinfig.seed)
    torch.manual_seed(quinfig.seed)

    # TODO 6 -- Resume from Checkpoint Behavior!
    #   See: https://github.com/huggingface/transformers/blob/master/examples/language-modeling/run_clm.py#L166
    last_checkpoint = None
    if quinfig.resume:
        last_checkpoint = get_last_checkpoint(paths["runs"])
        assert last_checkpoint is not None, "Cannot detect checkpoint in run dir. Resuming failed."
        overwatch.info(f"Checkpoint detected, resuming training at {last_checkpoint}.")

    # Set up Energy/Carbon Tracking
    energy_tracker = ImpactTracker(paths["energy"])
    energy_tracker.launch_impact_monitor()

    # Create Configuration
    # TODO 26 :: Make Model Creation & Processing Modular + Clean --> Relegate to `src.models.auto`
    overwatch.info(f"Fetching Hugging Face AutoConfig for Model: `{REGISTRY[quinfig.model.id]}`...")
    config = AutoConfig.from_pretrained(REGISTRY[quinfig.model.id], cache_dir=paths["configs"])

    # Create Tokenizer
    overwatch.info(f"Fetching Hugging Face [Fast] AutoTokenizer for Model: `{REGISTRY[quinfig.model.id]}`...")
    if quinfig.model.pretrained_tokenizer:
        tokenizer = AutoTokenizer.from_pretrained(
            REGISTRY[quinfig.model.id], config=config, cache_dir=paths["tokenizer"]
        )
    else:
        overwatch.error("Tokenizer Training/Initialization (from Scratch) not yet implemented!")
        raise NotImplementedError()

    # Load Dataset w/ Preprocessing, Batching, and Collating --> Fix Permissions immediately afterwards
    overwatch.info(f"Downloading and Preprocessing Dataset `{quinfig.dataset.id}`...")

    lm_dataset = get_auto_dataset(
        tokenizer,
        paths,
        dataset_id=quinfig.dataset.id,
        dataset_name=quinfig.dataset.name,
        validation_ratio=quinfig.dataset.validation_ratio,
        seq_len=quinfig.model.seq_len,
        preprocessing_num_proc=quinfig.dataset.num_proc,
    )
    set_permissions(paths)

    # Initialize Model
    # TODO 27 :: Make sure weight initialization follows GPT-2 Paper & Best Practices [it does not currently]
    overwatch.info(f"Initializing Tabula Rasa Model from Configuration: `{REGISTRY[quinfig.model.id]}`...")
    model = AutoModelForCausalLM.from_config(config)
    model.resize_token_embeddings(len(tokenizer))

    # Initialize Training Arguments from Quinfig
    # TODO 20 :: Clean this up in a neat way -- probably overwrite in grand-child config itself... but path injection?
    training_args = quinfig.training_arguments
    training_args.run_name = run_id
    training_args.output_dir = paths["runs"]
    training_args.logging_dir = paths["logs"]
    # training_args.energy_dir = paths["energy"]
    training_args.seed = quinfig.seed
    training_args.local_rank = quinfig.infra.rank
    training_args = TrainingArguments(**quinfig.training_arguments)

    # Set training data json dump file
<<<<<<< HEAD
    train_json_file = paths["runs"] / "training_dump.json"
=======
    train_json_file = str(paths["runs"] / "training_dump.json")
>>>>>>> d895c06c

    # Important - Note that by default if multiple GPUs available on node, HF.Trainer defaults to `torch.DataParallel`
    #   which is almost always worse in efficiency than the DDP equivalent. So basically, always run with DDP!
    # TODO 21 :: Set up DDP (Single-Node), DDP (Multi-Node) Training + Mixed Precision Training
    # TODO 22 :: Setup DeepSpeed Training
    # TODO 23 :: Setup FairScale Training
    # TODO 24 :: Figure out best combination of DeepSpeed & FairScale (if they even can be combined well)

    # Initialize Trainer, with the relevant arguments
    # TODO 29 :: Setup W&B using Environment Variables (Pass to Trainer)
    # TODO 30 :: Setup Custom Logger (File/JSON Logger from `Tempest) Callback and add here!
    # TODO 31 :: Add Environment/Climate Tracker from `Tempest`/Peter Henderson here as well
    # TODO 32 :: Make sure we're using the right opt/schedule... should be configured by `training_args` so check!
    # TODO 33 :: Pass in `compute_metrics` for correct evaluation metrics --> Perplexity! Do during train as well?
    overwatch.info("Initializing Model Trainer...")
    trainer = Trainer(
        model=model,
        args=training_args,
        train_dataset=lm_dataset["train"],
        eval_dataset=lm_dataset["validation"],
        tokenizer=tokenizer,
        data_collator=default_data_collator,  # De Facto Collator uses Padding, which we DO NOT want!
        compute_metrics=compute_metrics,
        callbacks=[
            CustomWandbCallback(
<<<<<<< HEAD
                quinfig.wandb, energy_log=paths["energy"], json_file=train_json_file, resume=quinfig.resume
=======
                quinfig.wandb,
                energy_log=paths["energy"],
                json_file=train_json_file,
                resume_run_id=None,
                wandb_dir=paths["wandb"],
>>>>>>> d895c06c
            )
        ],
    )

    # Training Time!
    # TODO 6 -- Resume from Checkpoint Behavior!
    #   See: https://github.com/huggingface/transformers/blob/master/examples/language-modeling/run_clm.py#L369
    overwatch.info("Training...")
    train_result = trainer.train(resume_from_checkpoint=last_checkpoint)
    trainer.save_model()

    # Get and Log Metrics --> TODO 28 :: Is this necessary? Separately - we should write a Custom Simplified Logger!
    metrics = train_result.metrics
    trainer.log_metrics("train", metrics)
    trainer.save_metrics("train", metrics)
    trainer.save_state()  # No idea what this does...

    # Evaluation Time
    overwatch.info("Evaluating...")
    eval_result = trainer.evaluate()

    # Compute PPL and Log
    perplexity = math.exp(eval_result["eval_loss"])
    results = {"perplexity": perplexity}
    trainer.log_metrics("eval", results)
    trainer.save_metrics("eval", results)

    overwatch.info("...and that's all folks!")


if __name__ == "__main__":
    train()<|MERGE_RESOLUTION|>--- conflicted
+++ resolved
@@ -132,11 +132,7 @@
     training_args = TrainingArguments(**quinfig.training_arguments)
 
     # Set training data json dump file
-<<<<<<< HEAD
-    train_json_file = paths["runs"] / "training_dump.json"
-=======
     train_json_file = str(paths["runs"] / "training_dump.json")
->>>>>>> d895c06c
 
     # Important - Note that by default if multiple GPUs available on node, HF.Trainer defaults to `torch.DataParallel`
     #   which is almost always worse in efficiency than the DDP equivalent. So basically, always run with DDP!
@@ -162,15 +158,12 @@
         compute_metrics=compute_metrics,
         callbacks=[
             CustomWandbCallback(
-<<<<<<< HEAD
-                quinfig.wandb, energy_log=paths["energy"], json_file=train_json_file, resume=quinfig.resume
-=======
                 quinfig.wandb,
                 energy_log=paths["energy"],
                 json_file=train_json_file,
+                resume=quinfig.resume,
                 resume_run_id=None,
                 wandb_dir=paths["wandb"],
->>>>>>> d895c06c
             )
         ],
     )
