"""
auto_clm.py

Default Causal Language Model (CLM) & Tokenizer Specification and Initialization. Downloads Model Configuration (if
necessary) from the  Hugging Face `transformers` Hub, instantiates pretrained Tokenizer, and initializes model using
the necessary AutoModel class.
"""
import logging
from pathlib import Path
from typing import Dict, Tuple

import torch
from transformers import AutoConfig, AutoModelForCausalLM, AutoTokenizer, PreTrainedTokenizer
from transformers.models.gpt2 import GPT2Config, GPT2LMHeadModel

from ..util import REGISTRY


# Nest Overwatch under root `mistral` logger, inheriting formatting!
overwatch = logging.getLogger("mistral.models.auto")


def get_auto_clm(
    model_id: str,
    paths: Dict[str, Path],
    model_configs: dict = None,
<<<<<<< HEAD
    gradient_checkpointing: bool = True,
=======
    use_pretrained_tokenizer: bool = True,
>>>>>>> 5811bb27
    reorder_and_upcast_attn: bool = True,
    scale_attn_by_inverse_layer_idx: bool = True,
    initial_weights: str = None,
) -> Tuple[AutoModelForCausalLM, PreTrainedTokenizer]:
    """Download/Load AutoConfig and Instantiate Corresponding Model and Tokenizer."""

    # Create Configuration
    if "gpt2" in model_id and model_configs:
        overwatch.info(f"Building Hugging Face GPT2Config from provided configs: {model_configs} ...")
        config = GPT2Config.from_dict(model_configs)
        config.reorder_and_upcast_attn = reorder_and_upcast_attn
        config.scale_attn_by_inverse_layer_idx = scale_attn_by_inverse_layer_idx
    else:
        overwatch.info(f"Fetching Hugging Face AutoConfig for Model: `{REGISTRY[model_id]}`...")
        config = AutoConfig.from_pretrained(REGISTRY[model_id], cache_dir=paths["configs"])

    # IMPORTANT :: Set `use_cache` to False -- we don't need it ever and it conflicts with gradient checkpointing!
    config.use_cache = False

<<<<<<< HEAD
    # Partial Gradient Checkpointing (currently only supported for GPT-2 models)
=======
    # Create Tokenizer
    overwatch.info(f"Fetching Hugging Face [Fast] AutoTokenizer for Model: `{REGISTRY[model_id]}`...")
    if use_pretrained_tokenizer:
        tokenizer = AutoTokenizer.from_pretrained(REGISTRY[model_id], config=config, cache_dir=paths["tokenizer"])
    else:
        overwatch.error("Tokenizer Training/Initialization (from Scratch) not yet implemented!")
        raise NotImplementedError()

>>>>>>> 5811bb27
    if "gpt2" in model_id:
        overwatch.info(f"Initializing Custom GPT-2 Model from Configuration: `{REGISTRY[model_id]}`...")
        model = GPT2LMHeadModel(config)
    else:
        # Initialize Model
        overwatch.info(f"Initializing Tabula Rasa Model from Configuration: `{REGISTRY[model_id]}`...")
        model = AutoModelForCausalLM.from_config(config)

<<<<<<< HEAD
=======

    # Run GPT-Specific Initialization, if applicable
    model.resize_token_embeddings(len(tokenizer))

>>>>>>> 5811bb27
    # If `initial_weights` is not None, load weights from path!
    if initial_weights is not None:
        overwatch.info(f"Initializing Weights from File: `{initial_weights}`...")
        model.load_state_dict(torch.load(initial_weights, map_location=torch.device("cpu")))

    return model<|MERGE_RESOLUTION|>--- conflicted
+++ resolved
@@ -24,11 +24,6 @@
     model_id: str,
     paths: Dict[str, Path],
     model_configs: dict = None,
-<<<<<<< HEAD
-    gradient_checkpointing: bool = True,
-=======
-    use_pretrained_tokenizer: bool = True,
->>>>>>> 5811bb27
     reorder_and_upcast_attn: bool = True,
     scale_attn_by_inverse_layer_idx: bool = True,
     initial_weights: str = None,
@@ -48,18 +43,6 @@
     # IMPORTANT :: Set `use_cache` to False -- we don't need it ever and it conflicts with gradient checkpointing!
     config.use_cache = False
 
-<<<<<<< HEAD
-    # Partial Gradient Checkpointing (currently only supported for GPT-2 models)
-=======
-    # Create Tokenizer
-    overwatch.info(f"Fetching Hugging Face [Fast] AutoTokenizer for Model: `{REGISTRY[model_id]}`...")
-    if use_pretrained_tokenizer:
-        tokenizer = AutoTokenizer.from_pretrained(REGISTRY[model_id], config=config, cache_dir=paths["tokenizer"])
-    else:
-        overwatch.error("Tokenizer Training/Initialization (from Scratch) not yet implemented!")
-        raise NotImplementedError()
-
->>>>>>> 5811bb27
     if "gpt2" in model_id:
         overwatch.info(f"Initializing Custom GPT-2 Model from Configuration: `{REGISTRY[model_id]}`...")
         model = GPT2LMHeadModel(config)
@@ -68,13 +51,6 @@
         overwatch.info(f"Initializing Tabula Rasa Model from Configuration: `{REGISTRY[model_id]}`...")
         model = AutoModelForCausalLM.from_config(config)
 
-<<<<<<< HEAD
-=======
-
-    # Run GPT-Specific Initialization, if applicable
-    model.resize_token_embeddings(len(tokenizer))
-
->>>>>>> 5811bb27
     # If `initial_weights` is not None, load weights from path!
     if initial_weights is not None:
         overwatch.info(f"Initializing Weights from File: `{initial_weights}`...")
